"""Tests for clipboard launcher."""

from pathlib import Path
from unittest.mock import patch

import pytest

from src.launcher import (
    colorize_matched_text,
    display_tui,
    execute_command,
    get_clipboard_content,
    get_user_choice,
    load_config,
    main,
    match_patterns,
    replace_placeholders,
    save_to_temp_file,
    write_output_to_clipboard,
)


class TestLoadConfig:
    """Tests for load_config function."""

    def test_load_valid_config(self, tmp_path):
        """Test loading a valid TOML config file."""
        config_file = tmp_path / "config.toml"
        config_file.write_text(
            """
clipboard_temp_file = "C:/temp/test.txt"

[[patterns]]
name = "Test Pattern"
regex = "test"
command = "echo test"
"""
        )

        config = load_config(config_file)
        assert config["clipboard_temp_file"] == "C:/temp/test.txt"
        assert len(config["patterns"]) == 1
        assert config["patterns"][0]["name"] == "Test Pattern"

    def test_load_nonexistent_config(self, tmp_path, capsys):
        """Test loading a non-existent config file."""
        config_file = tmp_path / "nonexistent.toml"

        with pytest.raises(SystemExit):
            load_config(config_file)

        captured = capsys.readouterr()
        assert "エラー: 設定ファイルが見つかりません" in captured.out

    def test_load_invalid_toml(self, tmp_path, capsys):
        """Test loading an invalid TOML file."""
        config_file = tmp_path / "invalid.toml"
        config_file.write_text("invalid toml content [[[")

        with pytest.raises(SystemExit):
            load_config(config_file)

        captured = capsys.readouterr()
        assert "エラー: TOML設定ファイルの構文エラー" in captured.out


class TestGetClipboardContent:
    """Tests for get_clipboard_content function."""

    @patch("src.launcher.pyperclip.paste")
    def test_get_valid_content(self, mock_paste):
        """Test getting valid clipboard content."""
        mock_paste.return_value = "test content"
        content = get_clipboard_content()
        assert content == "test content"

    @patch("src.launcher.pyperclip.paste")
    def test_get_empty_clipboard(self, mock_paste, capsys):
        """Test getting empty clipboard."""
        mock_paste.return_value = ""

        with pytest.raises(SystemExit):
            get_clipboard_content()

        captured = capsys.readouterr()
        assert "テキストが取得できません" in captured.out

    @patch("src.launcher.pyperclip.paste")
    def test_get_clipboard_exception(self, mock_paste, capsys):
        """Test clipboard read exception."""
        mock_paste.side_effect = Exception("Clipboard error")

        with pytest.raises(SystemExit):
            get_clipboard_content()

        captured = capsys.readouterr()
        assert "エラー: クリップボードの読み取りに失敗しました" in captured.out


class TestSaveToTempFile:
    """Tests for save_to_temp_file function."""

    def test_save_content(self, tmp_path):
        """Test saving content to temp file."""
        temp_file = tmp_path / "test.txt"
        content = "test content\nline 2"

        save_to_temp_file(content, temp_file)

        assert temp_file.exists()
        assert temp_file.read_text(encoding="utf-8") == content

    def test_save_creates_directory(self, tmp_path):
        """Test that parent directories are created."""
        temp_file = tmp_path / "subdir" / "test.txt"
        content = "test content"

        save_to_temp_file(content, temp_file)

        assert temp_file.exists()
        assert temp_file.read_text(encoding="utf-8") == content

    def test_save_utf8_without_bom(self, tmp_path):
        """Test that file is saved as UTF-8 without BOM."""
        temp_file = tmp_path / "test.txt"
        content = "日本語テスト"

        save_to_temp_file(content, temp_file)

        # Read raw bytes to check for BOM
        raw_bytes = temp_file.read_bytes()
        # UTF-8 BOM is EF BB BF
        assert not raw_bytes.startswith(b"\xef\xbb\xbf")
        # Content should be readable as UTF-8
        assert temp_file.read_text(encoding="utf-8") == content


class TestMatchPatterns:
    """Tests for match_patterns function."""

    def test_single_match(self):
        """Test matching a single pattern."""
        content = "https://example.com"
        patterns = [
            {"name": "URL", "regex": r"^https?://.*", "command": "start chrome"},
            {"name": "Email", "regex": r"^\w+@\w+\.\w+$", "command": "start outlook"},
        ]

        matched = match_patterns(content, patterns)
        assert len(matched) == 1
        assert matched[0]["name"] == "URL"

    def test_multiple_matches(self):
        """Test matching multiple patterns."""
        content = "#123 is a GitHub issue"
        patterns = [
            {"name": "GitHub Issue", "regex": r"#\d+", "command": "notepad"},
            {"name": "Contains text", "regex": r"GitHub", "command": "notepad"},
        ]

        matched = match_patterns(content, patterns)
        assert len(matched) == 2

    def test_no_matches(self):
        """Test when no patterns match."""
        content = "random text"
        patterns = [
            {"name": "URL", "regex": r"^https?://.*", "command": "start chrome"},
        ]

        matched = match_patterns(content, patterns)
        assert len(matched) == 0

    def test_invalid_regex(self, capsys):
        """Test handling of invalid regex patterns."""
        content = "test"
        patterns = [
            {"name": "Invalid", "regex": r"[invalid(regex", "command": "notepad"},
            {"name": "Valid", "regex": r"test", "command": "notepad"},
        ]

        matched = match_patterns(content, patterns)
        captured = capsys.readouterr()

        # Should warn about invalid regex
        assert "警告: 無効な正規表現をスキップしました" in captured.out
        # Should still match the valid pattern
        assert len(matched) == 1
        assert matched[0]["name"] == "Valid"


class TestColorizeMatchedText:
    """Tests for colorize_matched_text function."""

    def test_single_match_colorization(self):
        """Test colorizing a single match."""
        text = "https://example.com"
        patterns = [{"regex": r"https?://\S+"}]

        result = colorize_matched_text(text, patterns)

        # Should contain color codes
        assert "\033[93m" in result  # Yellow color
        assert "\033[0m" in result  # Reset code
        # Should contain the original text
        assert "https://example.com" in result.replace("\033[93m", "").replace("\033[0m", "")

    def test_multiple_matches_colorization(self):
        """Test colorizing multiple matches."""
        text = "#123 and #456 are issues"
        patterns = [{"regex": r"#\d+"}]

        result = colorize_matched_text(text, patterns)

        # Should have multiple color sections
        assert result.count("\033[93m") == 2  # Two yellow starts
        assert result.count("\033[0m") == 2  # Two resets

    def test_overlapping_matches_merged(self):
        """Test that overlapping matches are merged."""
        text = "test testing"
        patterns = [{"regex": r"test"}, {"regex": r"testing"}]

        result = colorize_matched_text(text, patterns)

        # "test" and "testing" overlap, should be merged
        # First "test" is standalone, second "testing" contains "test"
        # Should have 2 highlighted regions: "test" and "testing"
        assert result.count("\033[93m") == 2

    def test_no_match_no_colorization(self):
        """Test that text without matches is not colorized."""
        text = "plain text"
        patterns = [{"regex": r"https?://"}]

        result = colorize_matched_text(text, patterns)

        # Should not contain any color codes
        assert "\033[93m" not in result
        assert "\033[0m" not in result
        # Should be unchanged
        assert result == text

    def test_empty_patterns_list(self):
        """Test with empty patterns list."""
        text = "some text"
        patterns = []

        result = colorize_matched_text(text, patterns)

        # Should return unchanged text
        assert result == text

    def test_invalid_regex_in_patterns(self):
        """Test that invalid regex patterns are skipped."""
        text = "test text"
        patterns = [{"regex": r"[invalid(regex"}, {"regex": r"test"}]

        result = colorize_matched_text(text, patterns)

        # Should still colorize valid pattern
        assert "\033[93m" in result
        assert "test" in result

    def test_adjacent_matches_merged(self):
        """Test that adjacent matches are merged."""
        text = "abc def"
        patterns = [{"regex": r"abc"}, {"regex": r"def"}]

        result = colorize_matched_text(text, patterns)

        # Should have 2 separate color regions since there's a space between them
        assert result.count("\033[93m") == 2

    def test_partial_line_match(self):
        """Test matching part of a line."""
        text = "before https://example.com after"
        patterns = [{"regex": r"https?://\S+"}]

        result = colorize_matched_text(text, patterns)

        # Check that "before" and "after" are not colored
        assert result.startswith("before ")
        assert result.endswith(" after")
        # Check that the URL is colored
        assert "\033[93mhttps://example.com\033[0m" in result


class TestDisplayTUI:
    """Tests for display_tui function."""

    def test_display_short_content(self, capsys):
        """Test displaying short clipboard content."""
        content = "Short line"
        patterns = [
            {"name": "Pattern 1", "regex": "Short", "command": "cmd1"},
            {"name": "Pattern 2", "regex": "line", "command": "cmd2"},
        ]

        display_tui(content, patterns)
        captured = capsys.readouterr()

        assert "クリップボード内容:" in captured.out
        assert "Short line" in captured.out.replace("\033[93m", "").replace("\033[0m", "")
        assert "a: Pattern 1" in captured.out
        assert "b: Pattern 2" in captured.out
        assert "選択してください (a-b, ESC: 終了):" in captured.out

<<<<<<< HEAD
    def test_display_with_colorization(self, capsys):
        """Test that matches are colorized in display."""
        content = "https://example.com"
        patterns = [{"name": "URL", "regex": r"https?://\S+", "command": "cmd"}]
=======
    def test_display_uses_colors(self, capsys):
        """Test that display_tui uses ANSI color codes."""
        content = "Test content"
        patterns = [
            {"name": "Test Pattern", "regex": ".*", "command": "cmd1"},
        ]
>>>>>>> 45b0b503

        display_tui(content, patterns)
        captured = capsys.readouterr()

<<<<<<< HEAD
        # Should contain ANSI color codes
        assert "\033[93m" in captured.out  # Yellow color for match
=======
        # Check for ANSI color codes
        assert "\033[" in captured.out  # ANSI escape sequence present
        assert "\033[92m" in captured.out  # Bright green for clipboard content
        assert "\033[97m" in captured.out  # Bright white for headers
        assert "\033[91m" in captured.out  # Bright red for pattern options
>>>>>>> 45b0b503
        assert "\033[0m" in captured.out  # Reset code

    def test_display_truncates_long_lines(self, capsys):
        """Test that long lines are truncated to 80 characters."""
        content = "a" * 100
        patterns = [{"name": "Pattern 1", "regex": ".*", "command": "cmd1"}]

        display_tui(content, patterns)
        captured = capsys.readouterr()

        # Should show 80 chars plus "..."
        # Remove ANSI codes for checking visible length
        output_lines = captured.out.split("\n")
        # Find the content line (between dashes)
        for line in output_lines:
            if "a" * 50 in line.replace("\033[93m", "").replace("\033[0m", ""):
                # Check it contains ellipsis
                assert "..." in line
                break

    def test_display_shows_only_first_3_lines(self, capsys):
        """Test that only first 3 lines are shown."""
        content = "line1\nline2\nline3\nline4\nline5"
        patterns = [{"name": "Pattern 1", "regex": "line", "command": "cmd1"}]

        display_tui(content, patterns)
        captured = capsys.readouterr()

        # Remove ANSI codes for checking
        clean_output = captured.out.replace("\033[93m", "").replace("\033[0m", "")

        assert "line1" in clean_output
        assert "line2" in clean_output
        assert "line3" in clean_output
        assert "line4" not in clean_output
        assert "line5" not in clean_output


class TestExecuteCommand:
    """Tests for execute_command function."""

    @patch("src.launcher.subprocess.run")
    def test_execute_with_placeholder(self, mock_run, tmp_path):
        """Test executing command with placeholder replacement."""
        temp_file = tmp_path / "test.txt"
        temp_file.write_text("content")

        command = "notepad.exe {CLIPBOARD_FILE}"
        execute_command(command, temp_file)

        expected_command = f"notepad.exe {temp_file.resolve()}"
        mock_run.assert_called_once_with(expected_command, shell=True, check=False)

    @patch("src.launcher.subprocess.run")
    def test_execute_without_placeholder(self, mock_run, tmp_path):
        """Test executing command without placeholder."""
        temp_file = tmp_path / "test.txt"
        command = "echo hello"

        execute_command(command, temp_file)

        mock_run.assert_called_once_with("echo hello", shell=True, check=False)

    @patch("src.launcher.subprocess.run")
    def test_execute_multiple_placeholders(self, mock_run, tmp_path):
        """Test executing command with multiple placeholders."""
        temp_file = tmp_path / "test.txt"
        temp_file.write_text("content")

        command = "python.exe script.py --input {CLIPBOARD_FILE} --output {CLIPBOARD_FILE}.result"
        execute_command(command, temp_file)

        expected_path = str(temp_file.resolve())
        expected_command = f"python.exe script.py --input {expected_path} --output {expected_path}.result"
        mock_run.assert_called_once_with(expected_command, shell=True, check=False)

    @patch("src.launcher.subprocess.run")
    def test_execute_command_exception(self, mock_run, tmp_path, capsys):
        """Test handling of command execution exception."""
        temp_file = tmp_path / "test.txt"
        mock_run.side_effect = Exception("Command failed")

        command = "invalid_command {CLIPBOARD_FILE}"
        execute_command(command, temp_file)

        captured = capsys.readouterr()
        assert "エラー: コマンドの実行に失敗しました" in captured.out


class TestGetUserChoice:
    """Tests for get_user_choice function."""

    @patch("src.launcher.msvcrt")
    def test_select_first_option(self, mock_msvcrt):
        """Test selecting first option with 'a' key."""
        mock_msvcrt.getch.return_value = b"a"

        choice = get_user_choice(3)
        assert choice == 0

    @patch("src.launcher.msvcrt")
    def test_select_middle_option(self, mock_msvcrt):
        """Test selecting middle option with 'b' key."""
        mock_msvcrt.getch.return_value = b"b"

        choice = get_user_choice(3)
        assert choice == 1

    @patch("src.launcher.msvcrt")
    def test_esc_returns_none(self, mock_msvcrt):
        """Test that ESC key returns None."""
        mock_msvcrt.getch.return_value = b"\x1b"

        choice = get_user_choice(3)
        assert choice is None

    @patch("src.launcher.msvcrt")
    def test_invalid_key_retry(self, mock_msvcrt):
        """Test that invalid keys are ignored and retry occurs."""
        # First invalid key '1', then valid 'a'
        mock_msvcrt.getch.side_effect = [b"1", b"a"]

        choice = get_user_choice(3)
        assert choice == 0
        assert mock_msvcrt.getch.call_count == 2

    @patch("src.launcher.msvcrt")
    def test_out_of_range_retry(self, mock_msvcrt):
        """Test that out-of-range keys are ignored."""
        # 'd' is index 3, but we only have 2 patterns (0-1)
        mock_msvcrt.getch.side_effect = [b"d", b"a"]

        choice = get_user_choice(2)
        assert choice == 0
        assert mock_msvcrt.getch.call_count == 2


class TestIntegration:
    """Integration tests for the launcher."""

    def test_full_workflow_with_match(self, tmp_path):
        """Test complete workflow with successful pattern match."""
        # Create config file
        config_file = tmp_path / "config.toml"
        config_file.write_text(
            f"""
clipboard_temp_file = "{tmp_path / "clipboard.txt"}"

[[patterns]]
name = "Test Pattern"
regex = "test.*content"
command = "echo {{CLIPBOARD_FILE}}"
"""
        )

        # Load config
        config = load_config(config_file)
        assert config["clipboard_temp_file"] == str(tmp_path / "clipboard.txt")

        # Simulate clipboard content
        content = "test clipboard content"

        # Save to temp file
        temp_file = Path(config["clipboard_temp_file"])
        save_to_temp_file(content, temp_file)
        assert temp_file.exists()

        # Match patterns
        matched = match_patterns(content, config["patterns"])
        assert len(matched) == 1
        assert matched[0]["name"] == "Test Pattern"

    def test_no_match_workflow(self, tmp_path):
        """Test workflow when no patterns match."""
        # Create config file
        config_file = tmp_path / "config.toml"
        config_file.write_text(
            f"""
clipboard_temp_file = "{tmp_path / "clipboard.txt"}"

[[patterns]]
name = "URL Pattern"
regex = "^https?://.*"
command = "echo {{CLIPBOARD_FILE}}"
"""
        )

        config = load_config(config_file)
        content = "just some text"

        matched = match_patterns(content, config["patterns"])
        assert len(matched) == 0


class TestArgumentParsing:
    """Tests for command-line argument parsing."""

    def test_main_requires_config_path(self, tmp_path, capsys):
        """Test that main() requires a config_path argument."""
        # Create a minimal valid config
        config_file = tmp_path / "config.toml"
        config_file.write_text(
            f"""
clipboard_temp_file = "{tmp_path / "clipboard.txt"}"

[[patterns]]
name = "Test"
regex = "test"
command = "echo test"
"""
        )

        # Mock clipboard to have content
        with patch("src.launcher.pyperclip.paste") as mock_paste:
            mock_paste.return_value = "test content"

            # Mock get_user_choice to return None (ESC key) to avoid hanging
            with patch("src.launcher.get_user_choice") as mock_choice:
                mock_choice.return_value = None

                # Call main with config_path - should not raise an error
                with pytest.raises(SystemExit) as exc_info:
                    main(config_file)

                # Should exit with 0 (ESC was pressed)
                assert exc_info.value.code == 0

    def test_main_function_signature(self):
        """Test that main() function signature requires config_path."""
        import inspect

        sig = inspect.signature(main)
        params = sig.parameters

        # Should have exactly one parameter: config_path
        assert len(params) == 1
        assert "config_path" in params

        # config_path should not have a default value
        assert params["config_path"].default == inspect.Parameter.empty


class TestReplacePlaceholders:
    """Tests for replace_placeholders function."""

    def test_replace_single_placeholder(self, tmp_path):
        """Test replacing single placeholder."""
        temp_file = tmp_path / "test.txt"
        text = "command {CLIPBOARD_FILE}"

        result = replace_placeholders(text, temp_file)
        assert result == f"command {temp_file.resolve()}"

    def test_replace_multiple_placeholders(self, tmp_path):
        """Test replacing multiple placeholders."""
        temp_file = tmp_path / "test.txt"
        text = "command --input {CLIPBOARD_FILE} --output {CLIPBOARD_FILE}.result"

        result = replace_placeholders(text, temp_file)
        expected = f"command --input {temp_file.resolve()} --output {temp_file.resolve()}.result"
        assert result == expected

    def test_replace_no_placeholder(self, tmp_path):
        """Test when there's no placeholder to replace."""
        temp_file = tmp_path / "test.txt"
        text = "command without placeholder"

        result = replace_placeholders(text, temp_file)
        assert result == "command without placeholder"


class TestWriteOutputToClipboard:
    """Tests for write_output_to_clipboard function."""

    @patch("src.launcher.pyperclip.copy")
    def test_write_existing_file(self, mock_copy, tmp_path, capsys):
        """Test writing existing output file to clipboard."""
        output_file = tmp_path / "output.txt"
        output_content = "This is the output content"
        output_file.write_text(output_content, encoding="utf-8")

        write_output_to_clipboard(output_file)

        mock_copy.assert_called_once_with(output_content)
        captured = capsys.readouterr()
        assert "出力をクリップボードに書き戻しました" in captured.out
        assert "26 文字" in captured.out

    def test_write_nonexistent_file(self, tmp_path, capsys):
        """Test handling of non-existent output file."""
        output_file = tmp_path / "nonexistent.txt"

        write_output_to_clipboard(output_file)

        captured = capsys.readouterr()
        assert "警告: 出力ファイルが見つかりません" in captured.out

    @patch("src.launcher.pyperclip.copy")
    def test_write_empty_file(self, mock_copy, tmp_path, capsys):
        """Test writing empty output file to clipboard."""
        output_file = tmp_path / "empty.txt"
        output_file.write_text("", encoding="utf-8")

        write_output_to_clipboard(output_file)

        mock_copy.assert_called_once_with("")
        captured = capsys.readouterr()
        assert "出力をクリップボードに書き戻しました" in captured.out
        assert "0 文字" in captured.out

    @patch("src.launcher.pyperclip.copy")
    def test_write_multiline_file(self, mock_copy, tmp_path, capsys):
        """Test writing multiline output file to clipboard."""
        output_file = tmp_path / "multiline.txt"
        output_content = "Line 1\nLine 2\nLine 3"
        output_file.write_text(output_content, encoding="utf-8")

        write_output_to_clipboard(output_file)

        mock_copy.assert_called_once_with(output_content)
        captured = capsys.readouterr()
        assert "出力をクリップボードに書き戻しました" in captured.out


class TestOutputFileIntegration:
    """Integration tests for output_file functionality."""

    @patch("src.launcher.subprocess.run")
    @patch("src.launcher.pyperclip.paste")
    @patch("src.launcher.pyperclip.copy")
    @patch("src.launcher.get_user_choice")
    def test_output_file_written_to_clipboard_when_enabled(
        self, mock_choice, mock_copy, mock_paste, mock_run, tmp_path
    ):
        """Test that output file is written to clipboard when enabled."""
        # Create config with write_output_to_clipboard enabled at pattern level
        config_file = tmp_path / "config.toml"
        clipboard_temp = tmp_path / "clipboard.txt"

        config_file.write_text(
            f"""
clipboard_temp_file = "{clipboard_temp}"

[[patterns]]
name = "Test Pattern"
regex = "test"
command = "echo test > {{CLIPBOARD_FILE}}.output"
output_file = "{{CLIPBOARD_FILE}}.output"
write_output_to_clipboard = true
"""
        )

        # Mock clipboard content
        mock_paste.return_value = "test content"

        # Mock user selecting first pattern
        mock_choice.return_value = 0

        # Create the output file that would be created by the command
        actual_output_file = Path(str(clipboard_temp.resolve()) + ".output")
        actual_output_file.write_text("Output from command", encoding="utf-8")

        # Run main
        with pytest.raises(SystemExit):
            main(config_file)

        # Verify clipboard was updated with output content
        mock_copy.assert_called_once_with("Output from command")

    @patch("src.launcher.subprocess.run")
    @patch("src.launcher.pyperclip.paste")
    @patch("src.launcher.pyperclip.copy")
    @patch("src.launcher.get_user_choice")
    def test_output_file_not_written_when_disabled(self, mock_choice, mock_copy, mock_paste, mock_run, tmp_path):
        """Test that output file is not written to clipboard when disabled."""
        # Create config with write_output_to_clipboard disabled at pattern level
        config_file = tmp_path / "config.toml"
        clipboard_temp = tmp_path / "clipboard.txt"

        config_file.write_text(
            f"""
clipboard_temp_file = "{clipboard_temp}"

[[patterns]]
name = "Test Pattern"
regex = "test"
command = "echo test"
output_file = "{{CLIPBOARD_FILE}}.output"
write_output_to_clipboard = false
"""
        )

        # Mock clipboard content
        mock_paste.return_value = "test content"

        # Mock user selecting first pattern
        mock_choice.return_value = 0

        # Run main
        with pytest.raises(SystemExit):
            main(config_file)

        # Verify clipboard was NOT updated
        mock_copy.assert_not_called()

    @patch("src.launcher.subprocess.run")
    @patch("src.launcher.pyperclip.paste")
    @patch("src.launcher.pyperclip.copy")
    @patch("src.launcher.get_user_choice")
    def test_no_output_file_specified(self, mock_choice, mock_copy, mock_paste, mock_run, tmp_path):
        """Test that clipboard is not updated when no output_file is specified."""
        # Create config without output_file
        config_file = tmp_path / "config.toml"
        clipboard_temp = tmp_path / "clipboard.txt"

        config_file.write_text(
            f"""
clipboard_temp_file = "{clipboard_temp}"

[[patterns]]
name = "Test Pattern"
regex = "test"
command = "echo test"
"""
        )

        # Mock clipboard content
        mock_paste.return_value = "test content"

        # Mock user selecting first pattern
        mock_choice.return_value = 0

        # Run main
        with pytest.raises(SystemExit):
            main(config_file)

        # Verify clipboard was NOT updated (no output_file specified)
        mock_copy.assert_not_called()

    @patch("src.launcher.subprocess.run")
    @patch("src.launcher.pyperclip.paste")
    @patch("src.launcher.pyperclip.copy")
    @patch("src.launcher.get_user_choice")
    def test_default_write_output_to_clipboard_is_false(
        self, mock_choice, mock_copy, mock_paste, mock_run, tmp_path, capsys
    ):
        """Test that write_output_to_clipboard defaults to false when not specified."""
        # Create config WITHOUT write_output_to_clipboard setting
        config_file = tmp_path / "config.toml"
        clipboard_temp = tmp_path / "clipboard.txt"

        config_file.write_text(
            f"""
clipboard_temp_file = "{clipboard_temp}"

[[patterns]]
name = "Test Pattern"
regex = "test"
command = "echo test"
output_file = "{{CLIPBOARD_FILE}}.output"
"""
        )

        # Mock clipboard content
        mock_paste.return_value = "test content"

        # Mock user selecting first pattern
        mock_choice.return_value = 0

        # Create the output file
        actual_output_file = Path(str(clipboard_temp.resolve()) + ".output")
        actual_output_file.write_text("Output from command", encoding="utf-8")

        # Run main
        with pytest.raises(SystemExit):
            main(config_file)

        # Should NOT write to clipboard (default is false)
        captured = capsys.readouterr()
        assert "出力をクリップボードに書き戻しました" not in captured.out
        # Verify the copy was NOT called
        mock_copy.assert_not_called()<|MERGE_RESOLUTION|>--- conflicted
+++ resolved
@@ -306,33 +306,16 @@
         assert "b: Pattern 2" in captured.out
         assert "選択してください (a-b, ESC: 終了):" in captured.out
 
-<<<<<<< HEAD
     def test_display_with_colorization(self, capsys):
         """Test that matches are colorized in display."""
         content = "https://example.com"
         patterns = [{"name": "URL", "regex": r"https?://\S+", "command": "cmd"}]
-=======
-    def test_display_uses_colors(self, capsys):
-        """Test that display_tui uses ANSI color codes."""
-        content = "Test content"
-        patterns = [
-            {"name": "Test Pattern", "regex": ".*", "command": "cmd1"},
-        ]
->>>>>>> 45b0b503
 
         display_tui(content, patterns)
         captured = capsys.readouterr()
 
-<<<<<<< HEAD
         # Should contain ANSI color codes
         assert "\033[93m" in captured.out  # Yellow color for match
-=======
-        # Check for ANSI color codes
-        assert "\033[" in captured.out  # ANSI escape sequence present
-        assert "\033[92m" in captured.out  # Bright green for clipboard content
-        assert "\033[97m" in captured.out  # Bright white for headers
-        assert "\033[91m" in captured.out  # Bright red for pattern options
->>>>>>> 45b0b503
         assert "\033[0m" in captured.out  # Reset code
 
     def test_display_truncates_long_lines(self, capsys):
