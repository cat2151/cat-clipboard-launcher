--- conflicted
+++ resolved
@@ -190,7 +190,6 @@
 
     lines = content.split("\n")
     for i, line in enumerate(lines[:3]):
-<<<<<<< HEAD
         # Colorize the line before truncating
         colorized_line = colorize_matched_text(line, matched_patterns)
 
@@ -206,12 +205,6 @@
             print(colorized_line + "...")
         else:
             print(colorized_line)
-=======
-        if len(line) > 80:
-            print(f"{COLOR_GREEN}{line[:80]}...{COLOR_RESET}")
-        else:
-            print(f"{COLOR_GREEN}{line}{COLOR_RESET}")
->>>>>>> 45b0b503
 
     print(f"{GRAY}{'-' * 40}{RESET}")
     print()
